--- conflicted
+++ resolved
@@ -27,16 +27,13 @@
  * @brief type for dimensions and co-dimensions and numbers derived from them
  */
 using dim_t = unsigned char;
-<<<<<<< HEAD
 
 constexpr double kPi = 3.14159265358979323846;
 
-=======
 /**
  * @brief Index flagged as invalid
  */
 const unsigned int kIdxNil = static_cast<unsigned int>(-1);
->>>>>>> 84b682d5
 /** @} */
 }  // namespace lf::base
 
