--- conflicted
+++ resolved
@@ -2,12 +2,8 @@
 
 namespace lf::base {
 
-<<<<<<< HEAD
-CONTROLDECLARECOMMENT(RefEl, output_ctrl_, "output_ctrl_", "Diagnostics control for RefEl");
-=======
 CONTROLDECLARECOMMENT(RefEl, output_ctrl_, "output_ctrl_",
                       "Diagnostics control for RefEl");
->>>>>>> 04edd789
 
 const Eigen::MatrixXd RefEl::ncoords_point_dynamic_ = Eigen::VectorXd(0);
 
@@ -20,39 +16,6 @@
 const Eigen::MatrixXd RefEl::ncoords_quad_dynamic_ =
     (Eigen::MatrixXd{2, 4} << 0, 1, 1, 0, 0, 0, 1, 1).finished();
 
-<<<<<<< HEAD
-
-
-// Print function
-void PrintInfo(const RefEl &ref_el, std::ostream &o){
-
-    int dim_ref_el = ref_el.Dimension();
-    int no_nodes = ref_el.NumNodes();
-    o << "Type of reference element: " << ref_el.ToString() << std::endl;
-    o << "Dimension: " << dim_ref_el << std::endl;
-    o << "Number of nodes: " << no_nodes << std::endl;
-
-    if (RefEl::output_ctrl_ > 0){
-        // Loop over dimensions
-        for (int co_dim = dim_ref_el; co_dim > 0; co_dim--){
-            int num_sub_ent = ref_el.NumSubEntities(co_dim);
-            o << "Codimension " << co_dim << " has " << num_sub_ent << " entities of type " << ref_el.SubType(co_dim,0).ToString() << std::endl;
-
-            if (RefEl::output_ctrl_ > 10){
-                for (num_sub_ent; num_sub_ent > 0; num_sub_ent--){
-                    int sub_ent = num_sub_ent - 1;
-                    o << " Subentity " << sub_ent << " is of type " << ref_el.SubType(co_dim,0).ToString();
-
-                    if (ref_el.SubType(co_dim,0) == RefEl::kPoint() && RefEl::output_ctrl_ > 20){
-                        o << " and has coordinates [" << ref_el.NodeCoords().col(sub_ent)[0] << " " << ref_el.NodeCoords().col(sub_ent)[1] << "]" << std::endl;
-                    }
-                    o << std::endl;
-                }
-            }
-        }
-    }
-} // end void PrintInfo
-=======
 // Print function
 void PrintInfo(const RefEl &ref_el, std::ostream &o) {
   int dim_ref_el = ref_el.Dimension();
@@ -86,6 +49,5 @@
     }
   }
 }  // end void PrintInfo
->>>>>>> 04edd789
 
 }  // namespace lf::base