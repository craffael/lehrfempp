--- conflicted
+++ resolved
@@ -14,11 +14,7 @@
   static int ctrl_var_;
   static int other_var_;
   static int arg_var_;
-<<<<<<< HEAD
-  static int output_ctrl_; // Added
-=======
   static int output_ctrl_;  // Added
->>>>>>> 04edd789
 };
 
 CONTROLDECLARE(testvar, "testvar");
@@ -27,12 +23,8 @@
 CONTROLDECLARECOMMENT(StaticVarsTest, arg_var_, "arg_var",
                       "Set from command line");
 
-<<<<<<< HEAD
-CONTROLDECLARECOMMENT(StaticVarsTest, output_ctrl_, "output_ctrl_", "Test output ctrl");
-=======
 CONTROLDECLARECOMMENT(StaticVarsTest, output_ctrl_, "output_ctrl_",
                       "Test output ctrl");
->>>>>>> 04edd789
 
 TEST(StaticVar, BasicTest) {
   ListCtrlVars(std::cout);
@@ -61,16 +53,6 @@
 }
 
 // Added to figure out how tests work
-<<<<<<< HEAD
-TEST(StaticVar, TestTest){
-    ListCtrlVars(std::cout);
-    SetCtrlVar("output_ctrl_", 5);
-    StaticVarsTest::output_ctrl_ = 6;
-    EXPECT_EQ(StaticVarsTest::output_ctrl_, 8)
-            << "Output you get only if the test fails";
-    std::cout << "After setting variables:" << std::endl;
-    ListCtrlVars(std::cout);
-=======
 TEST(StaticVar, TestTest) {
   ListCtrlVars(std::cout);
   SetCtrlVar("output_ctrl_", 5);
@@ -79,7 +61,6 @@
   //     << "Output you get only if the test fails";
   std::cout << "After setting variables:" << std::endl;
   ListCtrlVars(std::cout);
->>>>>>> 04edd789
 }
 
 }  // namespace lf::base::test