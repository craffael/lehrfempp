#ifndef LF_FESPACE_H
#define LF_FESPACE_H
/***************************************************************************
 * LehrFEM++ - A simple C++ finite element libray for teaching
 * Developed from 2018 at the Seminar of Applied Mathematics of ETH Zurich,
 * lead developers Dr. R. Casagrande and Prof. R. Hiptmair
 ***************************************************************************/

/**
 * @file
 * @brief Data structure describing scalar-valued finite element spaces
 * @author Ralf Hiptmair
 * @date November 2018
 * @copyright MIT License
 */

#include <lf/assemble/assemble.h>

#include <lf/fe/scalar_fe_space.h>
#include "lagr_fe.h"

namespace lf::uscalfe {

/**
 * @headerfile lf/uscalfe/uscalfe.h
 * @brief Space of scalar valued finite element functions on a _hybrid 2D mesh_
 *
 * @tparam SCALAR underlying scalar type, usually either `double` or
 * `complex<double>`
 *
 * The abstract concept of a (parametric) finite element space involves
 * - an underlying mesh
 * - the definition of a local set of shape functions for every cell.
 *   This class is restricted to parametric finite element spaces featuring
 *   the _same_ set of reference shape functions for every cell of a particular
 *   topological type. This is indicated by the attribute *Uniform* in the class
 *   name, cf., the class lf::assemble::UniformFEDofHandler.
 *
 * This class just contains (pointers to) objects representing the various
 * building blocks of a finite element space. It does not offer elaborate
 * methods.
 *
 * @note Some of the pointers may be NULL. For instance, if all computations
 *       are done on purely triangular meshes then a finite element
 * specification for quadrilaterals need not be given.
 *
 * This class is covered in @\lref{par:fespace}.
 */
template <typename SCALAR>
class UniformScalarFESpace : public lf::fe::ScalarFESpace<SCALAR> {
 public:
  using Scalar = SCALAR;

  /** @brief default constructor, needed by std::vector
   * @note creates an invalid object that cannot be used. */
  UniformScalarFESpace() = default;
  UniformScalarFESpace(const UniformScalarFESpace &) = delete;
  UniformScalarFESpace(UniformScalarFESpace &&) noexcept = default;
  UniformScalarFESpace &operator=(const UniformScalarFESpace &) = delete;
  UniformScalarFESpace &operator=(UniformScalarFESpace &&) noexcept = default;
  /**
   * @brief Main constructor: sets up the local-to-global index mapping (dof
   * handler)
   *
   * @param mesh_p shared pointer to underlying mesh (immutable)
   * @param rfs_tria_p shared pointer to layout description for reference shape
   * functions on triangular cells
   * @param rfs_quad_p shared pointer to layout description for reference shape
   * functions on quadrilateral cells
   * @param rfs_edge_p shared pointer to layout description for reference shape
   * functions on the edges
   * @param rfs_point_p shared pointer to layout description for reference shape
   * functions on the edges
   *
   * The schemes for local shape have to satisfy certain _compatibility
   * conditions_:
   * - nodes may carry at most one local/global shape function
   * - The number of interior shape functions for edges of triangles and
   * quadrilaterals must agree.
   *
   * @note none of the shape function layouts needs to be specified; just pass
   *       a null pointer. This will then restrict the applicability of
   *       the resulting finite element space objects to particular meshes.
   */
  UniformScalarFESpace(
      std::shared_ptr<const lf::mesh::Mesh> mesh_p,
      std::shared_ptr<const lf::fe::ScalarReferenceFiniteElement<SCALAR>>
          rfs_tria_p,
      std::shared_ptr<const lf::fe::ScalarReferenceFiniteElement<SCALAR>>
          rfs_quad_p,
      std::shared_ptr<const lf::fe::ScalarReferenceFiniteElement<SCALAR>>
          rfs_edge_p = nullptr,
      std::shared_ptr<const lf::fe::ScalarReferenceFiniteElement<SCALAR>>
          rfs_point_p = nullptr)
      : lf::fe::ScalarFESpace<SCALAR>(std::move(mesh_p)),
        rfs_tria_p_(std::move(rfs_tria_p)),
        rfs_quad_p_(std::move(rfs_quad_p)),
        rfs_edge_p_(std::move(rfs_edge_p)),
        rfs_point_p_(std::move(rfs_point_p)) {
    init();
  }

  using lf::fe::ScalarFESpace<SCALAR>::Mesh;

  /** @brief access to associated local-to-global map
   * @return a reference to the lf::assemble::DofHandler object (immutable)
   */
  [[nodiscard]] const lf::assemble::DofHandler &LocGlobMap() const override {
    LF_VERIFY_MSG(Mesh() != nullptr, "No valid FE space object: no mesh");
    LF_VERIFY_MSG(dofh_p_ != nullptr,
                  "No valid FE space object: no dof handler");
    return *dofh_p_;
  }

  /** @brief access to shape function layout for cells
   * @copydoc SclarFESpace::ShapeFunctionLayout(const lf::mesh::Entity&)
   */
  [[nodiscard]] std::shared_ptr<
      const lf::fe::ScalarReferenceFiniteElement<SCALAR>>
  ShapeFunctionLayout(const lf::mesh::Entity &entity) const override;

  /** @brief access to shape function layout for cells
   *
   * @param ref_el_type type of entit, can be anything except for
   * lf::base::RefEl::kPoint()
   *
   * @warning NULL pointers may be returned by this method in case a finite
   * element specification was not given for a particular topological type of
   * entity.
   */
  [[nodiscard]] std::shared_ptr<
      const lf::fe::ScalarReferenceFiniteElement<SCALAR>>
  ShapeFunctionLayout(lf::base::RefEl ref_el_type) const;

  /** @brief number of _interior_ shape functions associated to entities of
   * various types
   */
  [[nodiscard]] size_type NumRefShapeFunctions(
      const lf::mesh::Entity &entity) const override;

  /** @brief number of _interior_ shape functions associated to entities of
   * various types
   */
  [[nodiscard]] size_type NumRefShapeFunctions(
      lf::base::RefEl ref_el_type) const;

  /** @brief No special destructor */
  ~UniformScalarFESpace() override = default;

 private:
  /** Description of reference shape functions on triangular cells */
  std::shared_ptr<const lf::fe::ScalarReferenceFiniteElement<SCALAR>>
      rfs_tria_p_;
  /** Description of reference shape functions on quadrilateral cells */
  std::shared_ptr<const lf::fe::ScalarReferenceFiniteElement<SCALAR>>
      rfs_quad_p_;
  /** Description of reference shape functions on an edge */
  std::shared_ptr<const lf::fe::ScalarReferenceFiniteElement<SCALAR>>
      rfs_edge_p_;
  /** Description of refererence shape functions on a point */
  std::shared_ptr<const lf::fe::ScalarReferenceFiniteElement<SCALAR>>
      rfs_point_p_;
  /** Numbers of local shape functions for different types of entities */
  size_type num_rsf_node_{0}, num_rsf_edge_{0}, num_rsf_tria_{0},
      num_rsf_quad_{0};
  /** Local-to-global index map for the finite element space */
  std::unique_ptr<lf::assemble::UniformFEDofHandler> dofh_p_;

  /** Initialization of class member variables and consistency checks */
  void init();
  /** Checks whether some pointer are not valid */
  [[nodiscard]] bool check_ptr() const {
    LF_VERIFY_MSG(Mesh() != nullptr, "No valid FE space object: no mesh");
    LF_VERIFY_MSG(dofh_p_ != nullptr,
                  "No valid FE space object: no dof handler");
    LF_VERIFY_MSG((rfs_quad_p_ != nullptr) && (rfs_quad_p_ != nullptr),
                  "No valid FE space object: no rsfs for cells");
    return true;
  }
<<<<<<< HEAD
};  // end class definition UniformScalarFESpace

=======

};  // end class definition UniformScalarFESpace

/** Output control variables for PrintInfo: */

/**
 * @brief mesh information will be printed
 *
 * To be used with
 * PrintInfo(std::ostream&, const UniformScalarFESpace<SCALAR>&, unsigned int)
 */
const unsigned int kUniformScalarFESpaceOutMesh = 1;

/**
 * @brief information about the dof handler will be printed.
 *
 * To be used with
 * PrintInfo(std::ostream&, const UniformScalarFESpace<SCALAR>&, unsigned int)
 */
const unsigned int kUniformScalarFESpaceOutDofh = 2;

/**
 * @brief information about the reference shape functions will be printed
 *
 * To be used with
 * PrintInfo(std::ostream&, const UniformScalarFESpace<SCALAR>&, unsigned int)
 */
const unsigned int kUniformScalarFESpaceOutRsfs = 4;

/**
 * @brief Print information about a UniformScalarFESpace to the given
 * stream object.
 * @param o The stream to which we should print
 * @param fes The UniformScalarFESpace that should be printed.
 * @param ctrl Controls the level of output:
 *
 * #### Level of output:
 * - if `ctrl & kUniformScalarFESpaceOutMesh`, mesh information will be printed.
 * - if `ctrl & kUniformScalarFESpaceOutDofh`, information about the dof handler
 * will be printed.
 * - if `ctrl & kUniformScalarFESpaceOutRsfs`, information about the reference
 * shape functions will be printed.
 *
 * @relates UniformScalarFESpace
 */
template <class SCALAR>
void PrintInfo(std::ostream &o, const UniformScalarFESpace<SCALAR> &fes,
               unsigned int ctrl = 0);

/**
 * @brief output operator for scalar parametric finite element space
 *
 * @relates UniformScalarFESpace
 */
template <typename SCALAR>
std::ostream &operator<<(std::ostream &o,
                         const UniformScalarFESpace<SCALAR> &fes);

>>>>>>> 97aceaf6
// Initialization methods
template <typename SCALAR>
void UniformScalarFESpace<SCALAR>::init() {
  // Check validity and consistency of mesh pointer
  LF_VERIFY_MSG(Mesh() != nullptr, "Missing mesh!");
  LF_VERIFY_MSG((rfs_quad_p_ != nullptr) || (rfs_tria_p_ != nullptr),
                "Missing FE specification for cells");
  LF_VERIFY_MSG((Mesh()->DimMesh() == 2), "Only for 2D meshes");

  // Check whether all required finite element specifications are provided
  LF_VERIFY_MSG(
      (Mesh()->NumEntities(lf::base::RefEl::kTria()) == 0) ||
          (rfs_tria_p_ != nullptr),
      "Missing FE specification for triangles though mesh contains some");
  LF_VERIFY_MSG((Mesh()->NumEntities(lf::base::RefEl::kQuad()) == 0) ||
                    (rfs_quad_p_ != nullptr),
                "Missing FE specification for quads though mesh contains some");

  // Compatibility checks and initialization of numbers of shape functions
  // In particular only a single shape function may be associated to a node
  // in the case of a SCALAR finite element space
  if (rfs_tria_p_ != nullptr) {
    // Probe local shape functions on a triangle
    LF_VERIFY_MSG((*rfs_tria_p_).RefEl() == lf::base::RefEl::kTria(),
                  "Wrong type for triangle!");
    LF_VERIFY_MSG((*rfs_tria_p_).NumRefShapeFunctions(2) <= 1,
                  "At most one shape function can be assigned to each vertex");
    // Initialize numbers of shape functions associated to entities
    num_rsf_node_ = (*rfs_tria_p_).NumRefShapeFunctions(2);
    num_rsf_edge_ = (*rfs_tria_p_).NumRefShapeFunctions(1);
    num_rsf_tria_ = (*rfs_tria_p_).NumRefShapeFunctions(0);
  }
  if (rfs_quad_p_ != nullptr) {
    // Probe local shape functions for QUADs
    LF_VERIFY_MSG((*rfs_quad_p_).RefEl() == lf::base::RefEl::kQuad(),
                  "Wrong type for quad!");
    LF_VERIFY_MSG((*rfs_quad_p_).NumRefShapeFunctions(2) <= 1,
                  "At most one shape function can be assigned to each vertex");
    // Initialize numbers of shape functions associated to entities
    num_rsf_node_ = (*rfs_quad_p_).NumRefShapeFunctions(2);
    num_rsf_edge_ = (*rfs_quad_p_).NumRefShapeFunctions(1);
    num_rsf_quad_ = (*rfs_quad_p_).NumRefShapeFunctions(0);
  }
  if (rfs_edge_p_ != nullptr) {
    LF_VERIFY_MSG((*rfs_edge_p_).RefEl() == lf::base::RefEl::kSegment(),
                  "Wrong type for edge!");
    LF_VERIFY_MSG((*rfs_edge_p_).NumRefShapeFunctions(1) <= 1,
                  "At most one shape function can be assigned to each vertex");
    num_rsf_node_ = (*rfs_edge_p_).NumRefShapeFunctions(1);
    num_rsf_edge_ = (*rfs_edge_p_).NumRefShapeFunctions(0);
  }

  // Compatibility check for numbers of local shape functions associated with
  // edges. Those must be the same for all reference shape function descriptions
  // passed to the finite element space.
  if ((rfs_tria_p_ != nullptr) && (rfs_quad_p_ != nullptr)) {
    LF_ASSERT_MSG(((*rfs_tria_p_).NumRefShapeFunctions(2) ==
                   (*rfs_quad_p_).NumRefShapeFunctions(2)),
                  "#RSF mismatch on nodes "
                      << (*rfs_tria_p_).NumRefShapeFunctions(2) << " <-> "
                      << (*rfs_quad_p_).NumRefShapeFunctions(2));
    LF_ASSERT_MSG(((*rfs_tria_p_).NumRefShapeFunctions(1) ==
                   (*rfs_quad_p_).NumRefShapeFunctions(1)),
                  "#RSF mismatch on edges "
                      << (*rfs_tria_p_).NumRefShapeFunctions(1) << " <-> "
                      << (*rfs_quad_p_).NumRefShapeFunctions(1));
  }
  if ((rfs_tria_p_ != nullptr) && (rfs_edge_p_ != nullptr)) {
    LF_ASSERT_MSG(((*rfs_tria_p_).NumRefShapeFunctions(2) ==
                   (*rfs_edge_p_).NumRefShapeFunctions(1)),
                  "#RSF mismatch on nodes "
                      << (*rfs_tria_p_).NumRefShapeFunctions(2) << " <-> "
                      << (*rfs_edge_p_).NumRefShapeFunctions(1));
    LF_ASSERT_MSG(((*rfs_tria_p_).NumRefShapeFunctions(1) ==
                   (*rfs_edge_p_).NumRefShapeFunctions(0)),
                  "#RSF mismatch on edges "
                      << (*rfs_tria_p_).NumRefShapeFunctions(1) << " <-> "
                      << (*rfs_edge_p_).NumRefShapeFunctions(0));
  }
  if ((rfs_quad_p_ != nullptr) && (rfs_edge_p_ != nullptr)) {
    LF_ASSERT_MSG(((*rfs_quad_p_).NumRefShapeFunctions(2) ==
                   (*rfs_edge_p_).NumRefShapeFunctions(1)),
                  "#RSF mismatch on edges "
                      << (*rfs_quad_p_).NumRefShapeFunctions(2) << " <-> "
                      << (*rfs_edge_p_).NumRefShapeFunctions(1));
    LF_ASSERT_MSG(((*rfs_quad_p_).NumRefShapeFunctions(1) ==
                   (*rfs_edge_p_).NumRefShapeFunctions(0)),
                  "#RSF mismatch on edges "
                      << (*rfs_quad_p_).NumRefShapeFunctions(1) << " <-> "
                      << (*rfs_edge_p_).NumRefShapeFunctions(0));
  }

  // Initialization of dof handler starting with collecting the number of
  // interior reference shape functions
  lf::assemble::UniformFEDofHandler::dof_map_t rsf_layout{
      {lf::base::RefEl::kPoint(), num_rsf_node_},
      {lf::base::RefEl::kSegment(), num_rsf_edge_},
      {lf::base::RefEl::kTria(), num_rsf_tria_},
      {lf::base::RefEl::kQuad(), num_rsf_quad_}};
  dofh_p_ =
      std::make_unique<lf::assemble::UniformFEDofHandler>(Mesh(), rsf_layout);
}

template <typename SCALAR>
std::shared_ptr<const lf::fe::ScalarReferenceFiniteElement<SCALAR>>
UniformScalarFESpace<SCALAR>::ShapeFunctionLayout(
    const lf::mesh::Entity &entity) const {
  return ShapeFunctionLayout(entity.RefEl());
}

template <typename SCALAR>
std::shared_ptr<const lf::fe::ScalarReferenceFiniteElement<SCALAR>>
UniformScalarFESpace<SCALAR>::ShapeFunctionLayout(
    lf::base::RefEl ref_el_type) const {
  // Retrieve specification of local shape functions
  switch (ref_el_type) {
    case lf::base::RefEl::kPoint(): {
      return rfs_point_p_;
    }
    case lf::base::RefEl::kSegment(): {
      // Null pointer valid return value: indicates that a shape function
      // description for edges is missing.
      // LF_ASSERT_MSG(rfs_edge_p_ != nullptr, "No RSF for edges!");
      return rfs_edge_p_;
    }
    case lf::base::RefEl::kTria(): {
      // Null pointer valid return value: indicates that a shape function
      // description for triangular cells is missing.
      // LF_ASSERT_MSG(rfs_tria_p_ != nullptr, "No RSF for triangles!");
      return rfs_tria_p_;
    }
    case lf::base::RefEl::kQuad(): {
      // Null pointer valid return value: indicates that a shape function
      // description for quadrilaterals is missing.
      // LF_ASSERT_MSG(rfs_quad_p_ != nullptr, "No RSF for quads!");
      return rfs_quad_p_;
    }
    default: {
      LF_VERIFY_MSG(false, "Illegal entity type");
    }
  }
  return nullptr;
}

template <typename SCALAR>
size_type UniformScalarFESpace<SCALAR>::NumRefShapeFunctions(
    const lf::mesh::Entity &entity) const {
  return NumRefShapeFunctions(entity.RefEl());
}

/* number of _interior_ shape functions associated to entities of various types
 */
template <typename SCALAR>
size_type UniformScalarFESpace<SCALAR>::NumRefShapeFunctions(
    lf::base::RefEl ref_el_type) const {
  LF_ASSERT_MSG((rfs_quad_p_ != nullptr) && (rfs_quad_p_ != nullptr),
                "No valid FE space object: no rsfs");
  // Retrieve number of interior shape functions from rsf layouts
  switch (ref_el_type) {
    case lf::base::RefEl::kPoint(): {
      return num_rsf_node_;
    }
    case lf::base::RefEl::kSegment(): {
      return num_rsf_edge_;
    }
    case lf::base::RefEl::kTria(): {
      return num_rsf_tria_;
    }
    case lf::base::RefEl::kQuad(): {
      return num_rsf_quad_;
    }
    dafault : { LF_VERIFY_MSG(false, "Illegal entity type"); }
  }
  return 0;
}

<<<<<<< HEAD
=======
template <typename SCALAR>
void PrintInfo(std::ostream &o, const UniformScalarFESpace<SCALAR> &fes,
               unsigned ctrl) {
  o << "Uniform scalar FE space, dim = " << fes.LocGlobMap().NumDofs()
    << std::endl;

  if ((ctrl & kUniformScalarFESpaceOutMesh) != 0) {
    o << *fes.Mesh() << std::endl;
  }
  if ((ctrl & kUniformScalarFESpaceOutDofh) != 0) {
    o << fes.LocGlobMap() << std::endl;
  }
  if ((ctrl & kUniformScalarFESpaceOutRsfs) != 0) {
    o << fes.NumRefShapeFunctions(lf::base::RefEl::kPoint()) << " rsfs @ nodes"
      << std::endl;
    o << fes.NumRefShapeFunctions(lf::base::RefEl::kSegment())
      << " rsfs @ edges" << std::endl;
    o << fes.NumRefShapeFunctions(lf::base::RefEl::kTria())
      << " rsfs @ triangles" << std::endl;
    o << fes.NumRefShapeFunctions(lf::base::RefEl::kQuad()) << " rsfs @ quads"
      << std::endl;
  }
}

/** output operator for scalar parametric finite element space */
template <typename SCALAR>
std::ostream &operator<<(std::ostream &o,
                         const UniformScalarFESpace<SCALAR> &fes) {
  fes.PrintInfo(std::cout, 0);
  return o;
}

>>>>>>> 97aceaf6
}  // namespace lf::uscalfe

#endif<|MERGE_RESOLUTION|>--- conflicted
+++ resolved
@@ -177,10 +177,6 @@
                   "No valid FE space object: no rsfs for cells");
     return true;
   }
-<<<<<<< HEAD
-};  // end class definition UniformScalarFESpace
-
-=======
 
 };  // end class definition UniformScalarFESpace
 
@@ -239,7 +235,6 @@
 std::ostream &operator<<(std::ostream &o,
                          const UniformScalarFESpace<SCALAR> &fes);
 
->>>>>>> 97aceaf6
 // Initialization methods
 template <typename SCALAR>
 void UniformScalarFESpace<SCALAR>::init() {
@@ -416,8 +411,6 @@
   return 0;
 }
 
-<<<<<<< HEAD
-=======
 template <typename SCALAR>
 void PrintInfo(std::ostream &o, const UniformScalarFESpace<SCALAR> &fes,
                unsigned ctrl) {
@@ -450,7 +443,6 @@
   return o;
 }
 
->>>>>>> 97aceaf6
 }  // namespace lf::uscalfe
 
 #endif