--- conflicted
+++ resolved
@@ -41,14 +41,9 @@
       : ScalarUniformFESpace<SCALAR>(
             mesh_p, std::make_shared<FeLagrangeO1Tria<SCALAR>>(),
             std::make_shared<FeLagrangeO1Quad<SCALAR>>(),
-<<<<<<< HEAD
             std::make_shared<FeLagrangeO1Segment<SCALAR>>(),
             std::make_shared<FeLagrangePoint<SCALAR>>(1)) {}
-  virtual ~FeSpaceLagrangeO1() = default;
-=======
-            std::make_shared<FeLagrangeO1Segment<SCALAR>>()) {}
   ~FeSpaceLagrangeO1() override = default;
->>>>>>> d765af5c
 };
 }  // namespace lf::uscalfe
 
