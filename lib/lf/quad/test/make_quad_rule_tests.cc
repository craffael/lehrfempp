--- conflicted
+++ resolved
@@ -9,7 +9,6 @@
 #include <gtest/gtest.h>
 #include <lf/quad/quad.h>
 #include <boost/math/special_functions/factorials.hpp>
-#include "lf/quad/make_quad_rule_nodal.h"
 
 namespace lf::quad::test {
 
@@ -123,13 +122,6 @@
   }
 }
 
-<<<<<<< HEAD
-TEST(qr_IntegrationTest, nodal) {
-  for (auto ref_el :
-       {base::RefEl::kSegment(), base::RefEl::kTria(), base::RefEl::kQuad()}) {
-    checkQuadRule(make_QuadRuleNodal(ref_el), 1e-12);
-  }
-=======
 // Test midpoint quadrature rule for triangles
 TEST(qr_IntegrationTest, mp) {
   checkQuadRule(make_TriaQR_EdgeMidpointRule(), 1e-12, true);
@@ -138,7 +130,6 @@
 
 TEST(qr_IntegrationTest, P6O4) {
   checkQuadRule(make_TriaQR_P6O4(), 1e-12, true);
->>>>>>> 98c6a92a
 }
 
 }  // namespace lf::quad::test