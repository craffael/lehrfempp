/**
 * @file
 * @brief Declaration of second-order parametric segments
 * @author Anian Ruoss
 * @date   2018-11-18 19:02:17
 * @copyright MIT License
 */

#ifndef SEGMENT_O2_H
#define SEGMENT_O2_H

#include "geometry_interface.h"

namespace lf::geometry {

/**
 * @brief A curved edge parametrized by means of polynomial of degree 2 defined
<<<<<<< HEAD
 *        by the location of its two endpoints and its midpoint
=======
 * by the location of its two endpoints and its midpoint.
 *
 * Coordinates \f$ coords = [A, B, C] \f$ are mapped to the reference element as
 * follows:
 *
 *     (0.0) - (0.5) - (1.0)        ->        A - C - B
 *
>>>>>>> 0d48db09
 */
class SegmentO2 : public Geometry {
 public:
  /**
   * @brief Constructor building segment from vertex/midpoint coordinates
   * @param coords w x 3 matrix, w = world dimension, whose columns contain the
   *        world coordinates of the vertices/midpoints
   */
  explicit SegmentO2(Eigen::Matrix<double, Eigen::Dynamic, 3> coords);

  dim_t DimLocal() const override { return 1; }
  dim_t DimGlobal() const override { return coords_.rows(); }
  base::RefEl RefEl() const override { return base::RefEl::kSegment(); }

  Eigen::MatrixXd Global(const Eigen::MatrixXd& local) const override;
  Eigen::MatrixXd Jacobian(const Eigen::MatrixXd& local) const override;
  Eigen::MatrixXd JacobianInverseGramian(
      const Eigen::MatrixXd& local) const override;
  Eigen::VectorXd IntegrationElement(
      const Eigen::MatrixXd& local) const override;

  /** @copydoc lf::geometry::Geometry::SubGeometry() */
  std::unique_ptr<Geometry> SubGeometry(dim_t codim, dim_t i) const override;

  /**
   * @copydoc lf::geometry::Geometry::ChildGeometry()
   *
   * For a detailed description of the indexing of the vertices of child
   * entities see `Refinement.xoj`
   */
  std::vector<std::unique_ptr<Geometry>> ChildGeometry(
      const RefinementPattern& ref_pat, base::dim_t codim) const override;

 private:
  /**
   * @brief Coordinates of the 3 vertices/midpoints, stored in matrix columns
   */
  Eigen::Matrix<double, Eigen::Dynamic, 3> coords_;

  /**
   * SegmentO2 is parametrized by:
   *    alpha_ * x^2 + beta_ * x + gamma_
   */
  Eigen::Matrix<double, Eigen::Dynamic, 1> alpha_;
  Eigen::Matrix<double, Eigen::Dynamic, 1> beta_;
  Eigen::Matrix<double, Eigen::Dynamic, 1> gamma_;

  /**
   * @brief Coefficients for efficient evaluation of JacobianInverseGramian()
   *        and IntegrationElement()
   */
  double alpha_squared_;
  double alpha_beta_;
  double beta_squared_;
};

}  // namespace lf::geometry

#endif /* SEGMENT_O2_H */<|MERGE_RESOLUTION|>--- conflicted
+++ resolved
@@ -15,9 +15,6 @@
 
 /**
  * @brief A curved edge parametrized by means of polynomial of degree 2 defined
-<<<<<<< HEAD
- *        by the location of its two endpoints and its midpoint
-=======
  * by the location of its two endpoints and its midpoint.
  *
  * Coordinates \f$ coords = [A, B, C] \f$ are mapped to the reference element as
@@ -25,7 +22,6 @@
  *
  *     (0.0) - (0.5) - (1.0)        ->        A - C - B
  *
->>>>>>> 0d48db09
  */
 class SegmentO2 : public Geometry {
  public:
