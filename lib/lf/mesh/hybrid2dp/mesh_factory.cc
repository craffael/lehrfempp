--- conflicted
+++ resolved
@@ -12,10 +12,6 @@
   LF_ASSERT_MSG(coord.rows() == dim_world_,
                 "coord has incompatible number of rows.");
   // Create default geometry object for a point from location vector
-<<<<<<< HEAD
-  hybrid2dp::Mesh::GeometryPtr point_geo = std::make_unique<geometry::Point>(coord);
-  nodes_.emplace_back(std::move(point_geo));
-=======
   hybrid2dp::Mesh::GeometryPtr point_geo =
       std::make_unique<geometry::Point>(coord);
   nodes_.emplace_back(std::move(point_geo));
@@ -36,35 +32,12 @@
   LF_ASSERT_MSG(geometry->RefEl() == lf::base::RefEl::kPoint(),
                 "Geometry object must belong to a point");
   nodes_.emplace_back(std::move(geometry));
->>>>>>> 04edd789
   return nodes_.size() - 1;
 }
-  
-  MeshFactory::size_type
-  MeshFactory::AddPoint(std::unique_ptr<geometry::Geometry>&& geometry) {
-    LF_ASSERT_MSG(!built_, "Build() already called.");
-    // Note: For the sake of purely topological computations meshes without
-    // any geometry information may make sense.
-    // Moreover, the location of a point can in principle be deduced from
-    // geometry information supplied for edges or cells.
-    // Hence the next assertion should be removed in the medium run.
-    LF_ASSERT_MSG(geometry != nullptr,
-		  "No creation of a point without a valid geoetry");
-    LF_ASSERT_MSG(geometry->DimGlobal() == dim_world_,
-                  "geometry->DimGlobal() != dim_world_");
-    LF_ASSERT_MSG(geometry->RefEl() == lf::base::RefEl::kPoint(),
-		  "Geometry object must belong to a point");
-    nodes_.emplace_back(std::move(geometry));
-    return nodes_.size() - 1;
-  }
-    
+
 MeshFactory::size_type MeshFactory::AddEntity(
     base::RefEl ref_el, const base::ForwardRange<const size_type>& nodes,
     std::unique_ptr<geometry::Geometry>&& geometry) {
-<<<<<<< HEAD
-  LF_ASSERT_MSG(!built_, "Build() already called. reset() first!");
-=======
->>>>>>> 04edd789
   LF_ASSERT_MSG(ref_el.Dimension() > 0,
                 "Use AddPoint() to add a node to a mesh.");
   LF_ASSERT_MSG(ref_el.Dimension() <= 2, "ref_el.Dimension > 2");
@@ -93,11 +66,7 @@
                   "ref_el = segment but size of nodes was " << count);
     edges_.emplace_back(ns, std::move(geometry));
     return edges_.size() - 1;
-<<<<<<< HEAD
-  } // end insertion of an edge
-=======
   }  // end insertion of an edge
->>>>>>> 04edd789
 
   // otherwise its an element:
   // LF_ASSERT_MSG(geometry, "Geometry is required for elements (codim=0)");
@@ -109,11 +78,7 @@
                               << "node indices");
     LF_ASSERT_MSG(n < nodes_.size(),
                   " Node " << n << " for " << ref_el.ToString()
-<<<<<<< HEAD
-		  <<"  must be inserted with AddNode() first.");
-=======
                            << "  must be inserted with AddNode() first.");
->>>>>>> 04edd789
     ns[count] = n;
     ++count;
   }
@@ -138,19 +103,6 @@
 
   // Obtain points to new mesh object; the actual construction of the
   // mesh is done by the constructor of that object
-<<<<<<< HEAD
-  built_ = true;
-  mesh::Mesh* mesh_ptr = new hybrid2dp::Mesh(
-      dim_world_, nodes_, std::move(edges_), std::move(elements_));
-
-  if (mesh_ptr != nullptr) {
-    // Clear all information supplied to the MeshFactory object
-    nodes_.clear();
-    edges_.clear();
-    elements_.clear();
-    built_ = false;    
-  }
-=======
   mesh::Mesh* mesh_ptr = new hybrid2dp::Mesh(
       dim_world_, std::move(nodes_), std::move(edges_), std::move(elements_));
 
@@ -159,29 +111,21 @@
   edges_ = hybrid2dp::Mesh::EdgeList{};       // .clear();
   elements_ = hybrid2dp::Mesh::CellList{};    // clear();
 
->>>>>>> 04edd789
   return std::shared_ptr<mesh::Mesh>(mesh_ptr);
 }
-  
+
 // For diagnostic output
 void MeshFactory::PrintLists(std::ostream& o) const {
   o << "hybrid2dp::MeshFactory: Internal information" << std::endl;
   o << nodes_.size() << " nodes:" << std::endl;
   for (size_type j = 0; j < nodes_.size(); j++) {
     o << "Node " << j << " at ";
-<<<<<<< HEAD
-    if (nodes_[j] != nullptr)
-      o << (nodes_[j]->Global(Eigen::Matrix<double,0,1>())).transpose() << std::endl;
-    else
-      o << "with unknown location!" << std::endl;
-=======
     if (nodes_[j] != nullptr) {
       o << (nodes_[j]->Global(Eigen::Matrix<double, 0, 1>())).transpose()
         << std::endl;
     } else {
       o << "with unknown location!" << std::endl;
     }
->>>>>>> 04edd789
   }
   o << edges_.size() << " edges " << std::endl;
   for (size_type j = 0; j < edges_.size(); j++) {
@@ -206,9 +150,6 @@
     } else {
       o << "[no geometry]";
     }
-    else {
-      o << "[no geometry]";
-    }
     o << std::endl;
   }
 }
