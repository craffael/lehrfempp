/**
 * @file
 * @brief Declares the Hybrid2dP Mesh class
 * @author Raffael Casagrande
 * @date   2018-06-22 03:47:33
 * @copyright MIT License
 */

#ifndef __62731052ee4a4a2d9f256c2caac43835
#define __62731052ee4a4a2d9f256c2caac43835

#include <lf/base/static_vars.h>
#include <lf/mesh/mesh.h>
#include "lf/mesh/utils/print_info.h"
#include "point.h"
#include "quad.h"
#include "segment.h"
#include "triangle.h"

namespace lf::mesh::hybrid2dp {

using size_type = lf::base::size_type;
using dim_t = lf::base::dim_t;
using sub_idx_t = lf::base::sub_idx_t;
using glb_idx_t = lf::base::glb_idx_t;
const unsigned int idx_nil = lf::base::kIdxNil;

class MeshFactory;

/** @brief Basis 2D mesh type compliant with abstract mesh interface
 *
 */
class Mesh : public mesh::Mesh {
 public:
  char DimMesh() const override { return 2; }
  char DimWorld() const override { return dim_world_; }

  base::ForwardRange<const mesh::Entity> Entities(char codim) const override;
  size_type Size(char codim) const override;
  size_type Index(const Entity& e) const override;
  const mesh::Entity* EntityByIndex(dim_t codim,
                                    glb_idx_t index) const override;
  bool Contains(const mesh::Entity& e) const override;

 private:
  dim_t dim_world_{};
  /** @brief array of 0-dimensional entity object of co-dimension 2 */
  std::vector<hybrid2dp::Point> points_;
  /** @brief array of 1-dimensional entity object of co-dimension 1 */
  std::vector<hybrid2dp::Segment> segments_;
  /** @brief array of triangular cell objects, oo-dimension 0 */
  std::vector<hybrid2dp::Triangle> trias_;
  /** @brief array of quadrilateral cell objects, oo-dimension 0 */
  std::vector<hybrid2dp::Quadrilateral> quads_;
  /** @brief Auxliary array of cell (co-dim ==0 entities) pointers
   *
   * This array serves two purposes. It facilitates the construction
   * of a range covering all the cells. It is also required to retrieving
   * the entity of a specific codimension belonging to an index.
   */
  std::array<std::vector<const mesh::Entity*>, 3> entity_pointers_;

  /** @brief Data types for passing information about mesh intities */
  using GeometryPtr = std::unique_ptr<geometry::Geometry>;
  using NodeCoordList = std::vector<GeometryPtr>;
  using EdgeList =
      std::vector<std::pair<std::array<size_type, 2>, GeometryPtr>>;
  using CellList =
      std::vector<std::pair<std::array<size_type, 4>, GeometryPtr>>;

  /**
   * @brief Construction of mesh from information gathered in a MeshFactory
   * @param dim_world Dimension of the ambient space.
   * @param nodes sequential container of node coordinates
   * @param edges sequential container of pairs of
                  (i) vectors of indices of the nodes of an edge
                  (ii) pointers to the geometry object describing an edge
   * @param cells sequential container of pairs of
                  (i) vectors of indices of the nodes of a cell
                  (ii) pointers to the geometry object for the cell
   *
   * ### Shape guessing
   *
   * Shape information usually supplied by a unique pointer to a
   lf::geometry::Geometry
   * object attached to an entity may be missing for some of the entities. In
   this
   * case the constructor tries to reconstruct the shape from that of other
   entities.
   *
   * The main example is missing geometry information for nodes or edges. In
   this case
   * a call to the lf::geometry::SubGeometry() method of cell entities is used
   to
   * generate shape information for its lower-dimensional sub-entities. Note
   that
   * any adjacent cell can be used and no selection rule is given.
   *
   * Even cells without shape information may be passed. In this case the
   current implementation
   * builds a cell with straight edges of type lf::geometry::TriaO1 (in the case
   of a topological
   * triangle) or lf::geometry::QuadO1 (in the case of a quadrilateral) from the
   node positions.
   * The shape of edges is not taken into account.
   *
   * An extreme situation is marked by passing node positions as the only
   geometric information
   * together with topological node-cell incidence relationships. In this case
   the constructor
   * will build a mesh with straight edges throughout, type
   lf::geometry::SegmentO1.
   *
   * ### Missing entities
   *
   * @note not all edges of the mesh have to be passed in the `edges` argument;
   *       missing edges are inserted based on the information about the cells.
   *
   * @note the position of node information the `nodes` array and of cell
   *        information in the `cells` array, respectively,
   *        determines the interpretation of the index numbers,
   *        that is the n-th node in the container has index n-1.
   *
   */
  Mesh(dim_t dim_world, NodeCoordList nodes, EdgeList edges, CellList cells);

  friend class MeshFactory;

 public:
  /** @brief Diagnostics control variable */
  static int output_ctrl_;
};

<<<<<<< HEAD
=======
/**
 * @brief Operator overload to print a `Mesh` to a stream, such as `std::cout`
 * @param stream The stream to which this function should output
 * @param mesh The mesh to write to `stream`.
 * @return The stream itself.
 *
 */
inline std::ostream& operator<<(std::ostream& stream, const Mesh& mesh) {
  lf::mesh::utils::PrintInfo(mesh, stream);
  return stream;
}

>>>>>>> 9e822b92
}  // namespace lf::mesh::hybrid2dp

#endif  // __62731052ee4a4a2d9f256c2caac43835<|MERGE_RESOLUTION|>--- conflicted
+++ resolved
@@ -131,8 +131,6 @@
   static int output_ctrl_;
 };
 
-<<<<<<< HEAD
-=======
 /**
  * @brief Operator overload to print a `Mesh` to a stream, such as `std::cout`
  * @param stream The stream to which this function should output
@@ -145,7 +143,6 @@
   return stream;
 }
 
->>>>>>> 9e822b92
 }  // namespace lf::mesh::hybrid2dp
 
 #endif  // __62731052ee4a4a2d9f256c2caac43835