/**
 * @file
 * @brief Reads meshes containing second order elements and performs refinement
 * @author Anian Ruoss
 * @date   24.02.2019 18:24:17
 * @copyright MIT License
 */

#include <lf/base/base.h>
#include <lf/io/io.h>
#include <lf/mesh/hybrid2d/hybrid2d.h>
#include <lf/mesh/mesh.h>
#include <lf/refinement/mesh_hierarchy.h>
#include <boost/filesystem.hpp>
#include <iostream>

using lf::io::TikzOutputCtrl;

int main() {
  boost::filesystem::path file_path = __FILE__;

  for (const std::string& mesh_name :
       {"square_quads.msh", "square_trias.msh"}) {
    auto mesh_path = file_path.parent_path() / "meshes" / mesh_name;

    // read mesh from file
    auto mesh_factory = std::make_unique<lf::mesh::hybrid2d::MeshFactory>(2);
    const lf::io::GmshReader reader(std::move(mesh_factory),
                                    mesh_path.string());

    // create mesh hierarchy from mesh for refinement
    lf::refinement::MeshHierarchy multi_mesh(
        std::const_pointer_cast<lf::mesh::Mesh>(reader.mesh()),
        std::make_unique<lf::mesh::hybrid2d::MeshFactory>(2));

    for (int step = 0; step < 3; ++step) {
      // refine mesh and store to TikZ
      auto mesh = multi_mesh.getMesh(multi_mesh.NumLevels() - 1);
      lf::io::writeTikZ(
          *mesh,
          mesh_name.substr(0, mesh_name.find_last_of('.')) + "_" +
              std::to_string(step) + ".tex",
          TikzOutputCtrl::RenderCells | TikzOutputCtrl::CellNumbering |
              TikzOutputCtrl::VerticeNumbering | TikzOutputCtrl::NodeNumbering |
              TikzOutputCtrl::EdgeNumbering | TikzOutputCtrl::SecondOrder);
<<<<<<< HEAD

      lf::io::writeMatplotlib(*mesh,
                              mesh_name.substr(0, mesh_name.find_last_of('.')) +
                                  "_" + std::to_string(step) + ".txt",
                              true);
=======
      multi_mesh.RefineRegular();
>>>>>>> c5cbac66
    }
  }

  return 0;
}<|MERGE_RESOLUTION|>--- conflicted
+++ resolved
@@ -43,15 +43,11 @@
           TikzOutputCtrl::RenderCells | TikzOutputCtrl::CellNumbering |
               TikzOutputCtrl::VerticeNumbering | TikzOutputCtrl::NodeNumbering |
               TikzOutputCtrl::EdgeNumbering | TikzOutputCtrl::SecondOrder);
-<<<<<<< HEAD
-
       lf::io::writeMatplotlib(*mesh,
                               mesh_name.substr(0, mesh_name.find_last_of('.')) +
                                   "_" + std::to_string(step) + ".txt",
                               true);
-=======
       multi_mesh.RefineRegular();
->>>>>>> c5cbac66
     }
   }
 
