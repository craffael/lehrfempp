--- conflicted
+++ resolved
@@ -12,13 +12,9 @@
 #include "lf/mesh/utils/utils.h"
 
 int main() {
-<<<<<<< HEAD
-
   
   using namespace lf::mesh::utils;
 
-=======
->>>>>>> 88b9beae
   std::cout << "Output of information for mesh entity elements" << std::endl;
 
   // Build mesh ----------------------------------
