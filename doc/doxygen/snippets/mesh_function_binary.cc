/**
 * @file
 * @brief Shows usage of MeshFunctionBinary and related operator overloads.
 * @author Raffael Casagrande
 * @date   2019-03-02 06:40:56
 * @copyright MIT License
 */

#include <lf/io/io.h>
#include <lf/uscalfe/uscalfe.h>

namespace lf::uscalfe {

void addition() {
  //! [one_trig]
  auto mesh_factory = std::make_unique<mesh::hybrid2d::MeshFactory>(2);
  auto gmsh_reader = io::GmshReader(std::move(mesh_factory), "mesh.msh");

  // a mesh function that takes the value 1 everywhere
  auto mf_one = mesh::utils::MeshFunctionConstant(1.);

  // a mesh function which represents the function `sin(x)*cos(y)` (x,y are
  // global coordinates)
  auto mf_trig = mesh::utils::MeshFunctionGlobal(
      [](const Eigen::Vector2d& x) { return std::sin(x[0]) * std::cos(x[1]); });

  // mesh function `1+sin(x)*cos(y)`
  auto mf_one_trig = mf_one + mf_trig;
  //! [one_trig]
}

void subtraction() {
  //! [subtract]
  auto mesh_factory = std::make_unique<mesh::hybrid2d::MeshFactory>(2);
  auto gmsh_reader = io::GmshReader(std::move(mesh_factory), "mesh.msh");

  // a mesh function that takes the value 1 everywhere
  auto mf_one = mesh::utils::MeshFunctionConstant(1.);

  // a mesh function which represents the function `sin(x)*cos(y)` (x,y are
  // global coordinates)
  auto mf_trig = mesh::utils::MeshFunctionGlobal(
      [](const Eigen::Vector2d& x) { return std::sin(x[0]) * std::cos(x[1]); });

  // mesh function `1-sin(x)*cos(y)`
  auto mf_one_minus_trig = mf_one - mf_trig;
  //! [subtract]
}

void multiplication() {
  //! [product]
  auto mesh_factory = std::make_unique<mesh::hybrid2d::MeshFactory>(2);
  auto gmsh_reader = io::GmshReader(std::move(mesh_factory), "mesh.msh");

  // a mesh function which takes the value 1 everywhere
<<<<<<< HEAD
  auto mf_one = MeshFunctionConstant(1.);

  // a mesh function which represents the radial vector field (x,y)
  auto mf_radial =
      MeshFunctionGlobal([](const Eigen::Vector2d& x) { return x; });

  // a matrix valued mesh function ((x,y),(x^2,y^2))
  auto mf_matrix = MeshFunctionGlobal([](const Eigen::Vector2d& x) {
    return (Eigen::Matrix2d() << x[0], x[1], x[0] * x[0], x[1] * x[1])
        .finished();
  });

  // product of two scalar valued mesh functions:
  auto p0 = mf_one * MeshFunctionConstant(3.);
=======
  auto mf_one = mesh::utils::MeshFunctionConstant(1.);

  // a mesh function which represents the radial vector field (x,y)
  auto mf_radial = mesh::utils::MeshFunctionGlobal(
      [](const Eigen::Vector2d& x) { return x; });

  // a matrix valued mesh function ((x,y),(x^2,y^2))
  auto mf_matrix =
      mesh::utils::MeshFunctionGlobal([](const Eigen::Vector2d& x) {
        return (Eigen::Matrix2d() << x[0], x[1], x[0] * x[0], x[1] * x[1])
            .finished();
      });

  // product of two scalar valued mesh functions:
  auto p0 = mf_one * mesh::utils::MeshFunctionConstant(3.);
>>>>>>> 05246bc7

  // product of a scalar valued mesh function with a matrix valued one:
  auto p1 = mf_one * mf_matrix;

  // product of matrix valued with a vector valued mesh function:
  auto p2 = mf_matrix * mf_radial;  // will be vector valued

  // product of a matrix valued mesh function with itself:
  auto p3 = mf_matrix * mf_matrix;
  //! [product]
}

}  // namespace lf::uscalfe<|MERGE_RESOLUTION|>--- conflicted
+++ resolved
@@ -53,22 +53,6 @@
   auto gmsh_reader = io::GmshReader(std::move(mesh_factory), "mesh.msh");
 
   // a mesh function which takes the value 1 everywhere
-<<<<<<< HEAD
-  auto mf_one = MeshFunctionConstant(1.);
-
-  // a mesh function which represents the radial vector field (x,y)
-  auto mf_radial =
-      MeshFunctionGlobal([](const Eigen::Vector2d& x) { return x; });
-
-  // a matrix valued mesh function ((x,y),(x^2,y^2))
-  auto mf_matrix = MeshFunctionGlobal([](const Eigen::Vector2d& x) {
-    return (Eigen::Matrix2d() << x[0], x[1], x[0] * x[0], x[1] * x[1])
-        .finished();
-  });
-
-  // product of two scalar valued mesh functions:
-  auto p0 = mf_one * MeshFunctionConstant(3.);
-=======
   auto mf_one = mesh::utils::MeshFunctionConstant(1.);
 
   // a mesh function which represents the radial vector field (x,y)
@@ -84,7 +68,6 @@
 
   // product of two scalar valued mesh functions:
   auto p0 = mf_one * mesh::utils::MeshFunctionConstant(3.);
->>>>>>> 05246bc7
 
   // product of a scalar valued mesh function with a matrix valued one:
   auto p1 = mf_one * mf_matrix;
