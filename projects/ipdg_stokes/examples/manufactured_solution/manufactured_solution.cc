--- conflicted
+++ resolved
@@ -3,11 +3,7 @@
  * @brief Determines the h-convergence of the manufactured solution
  */
 
-<<<<<<< HEAD
 #define _USE_MATH_DEFINES
-
-=======
->>>>>>> 70c38cf7
 #include <build_system_matrix.h>
 #include <lf/assemble/dofhandler.h>
 #include <lf/fe/fe.h>
@@ -31,12 +27,13 @@
 #include <numeric>
 #include <sstream>
 #include <string>
-<<<<<<< HEAD
-=======
-
-using lf::uscalfe::operator-;
-using lf::uscalfe::operator*;
->>>>>>> 70c38cf7
+
+#include <filesystem>
+#include <iomanip>
+#include <iostream>
+#include <numeric>
+#include <sstream>
+#include <string>
 
 /**
  * @brief Compute the analytic flow velocity
