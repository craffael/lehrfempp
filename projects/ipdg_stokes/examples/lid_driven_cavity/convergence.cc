/**
 * @file convergence.cc
 * @brief Produces h-convergence results for the lid driven cavity experiment
 */

<<<<<<< HEAD
#define _USE_MATH_DEFINES

=======
>>>>>>> 70c38cf7
#include <build_system_matrix.h>
#include <lf/assemble/dofhandler.h>
#include <lf/io/gmsh_reader.h>
#include <lf/io/vtk_writer.h>
#include <lf/mesh/entity.h>
#include <lf/mesh/hybrid2d/mesh_factory.h>
#include <lf/mesh/utils/tp_triag_mesh_builder.h>
#include <lf/mesh/utils/utils.h>
#include <lf/quad/quad.h>
#include <lf/refinement/mesh_function_transfer.h>
#include <lf/refinement/refinement.h>
#include <mesh_function_velocity.h>
#include <norms.h>
#include <piecewise_const_element_matrix_provider.h>
#include <piecewise_const_element_vector_provider.h>
#include <solution_to_mesh_data_set.h>

<<<<<<< HEAD
#include <cmath>
=======
>>>>>>> 70c38cf7
#include <iomanip>
#include <iostream>
#include <numeric>
#include <sstream>
#include <string>

using lf::uscalfe::operator-;
using lf::uscalfe::operator*;

/**
 * @brief Concatenate objects defining an operator<<(std::ostream&)
 * @param args A variadic pack of objects implementing
 * `operator<<(std::ostream&)`
 * @returns A string with the objects concatenated
 */
template <typename... Args>
static std::string concat(Args &&... args) {
  std::ostringstream ss;
  (ss << ... << args);
  return ss.str();
}

/**
 * @brief stores information to recover convergence properties
 */
struct ProblemSolution {
  std::shared_ptr<const lf::mesh::Mesh> mesh;
  std::shared_ptr<const lf::assemble::DofHandler> dofh;
  Eigen::SparseMatrix<double> A;
  Eigen::SparseMatrix<double> A_modified;
  Eigen::VectorXd rhs;
  Eigen::VectorXd solution;
  Eigen::VectorXd solution_modified;
};

/**
 * @brief Outputs L2 and DG norm errors for the lid driven cavity experiment
 *
 * The lid driven cavity problem is solved on a mesh hierarchy of
 * `refinement_level+1` tensor product meshes. The convergence data is printed
 * to stdout in the following order: level vertex_count L2 L2_weighted  DG
 * L2_modified L2_weighted_modified DG_modified
 */
int main() {
  const unsigned refinement_level = 7;

  // Build the mesh
  std::unique_ptr<lf::mesh::MeshFactory> factory =
      std::make_unique<lf::mesh::hybrid2d::MeshFactory>(2);
  lf::mesh::utils::TPTriagMeshBuilder builder(std::move(factory));
  builder.setBottomLeftCorner(0, 0);
  builder.setTopRightCorner(1, 1);
  builder.setNumXCells(2);
  builder.setNumYCells(2);
  auto mesh0 = builder.Build();

  // Generate a mesh hierarchy by regular refinement
  const auto mesh_hierarchy =
      lf::refinement::GenerateMeshHierarchyByUniformRefinemnt(mesh0,
                                                              refinement_level);

  // Solve the problem for each mesh in the hierarchy
  std::vector<ProblemSolution> solutions(refinement_level + 1);
  for (lf::base::size_type lvl = 0; lvl < refinement_level + 1; ++lvl) {
    const auto &mesh = mesh_hierarchy->getMesh(lvl);
    auto &sol = solutions[lvl];
    sol.mesh = mesh;
    sol.dofh = std::shared_ptr<const lf::assemble::DofHandler>(
        new lf::assemble::UniformFEDofHandler(
            mesh, {{lf::base::RefEl::kPoint(), 1},
                   {lf::base::RefEl::kSegment(), 1}}));
    // No volume forces are present in this experiment
    auto f = [](const Eigen::Vector2d & /*unused*/) -> Eigen::Vector2d {
      return Eigen::Vector2d::Zero();
    };
    // The top lid is driven with velocity 1
    auto dirichlet_funct = [](const lf::mesh::Entity &edge) -> Eigen::Vector2d {
      static constexpr double eps = 1e-10;
      const auto *const geom = edge.Geometry();
      const auto vertices = geom->Global(edge.RefEl().NodeCoords());
      Eigen::Vector2d v;
      v << 1, 0;
      if (vertices(1, 0) <= 1 + eps && vertices(1, 0) >= 1 - eps &&
          vertices(1, 1) <= 1 + eps && vertices(1, 1) >= 1 - eps) {
        return -v;
      }
      return Eigen::Vector2d::Zero();
    };
    const auto [A, rhs] =
        projects::ipdg_stokes::assemble::buildSystemMatrixNoFlow(
            sol.mesh, *(sol.dofh), f, dirichlet_funct, 100,
            lf::quad::make_TriaQR_MidpointRule(), false);
    sol.A = A.makeSparse();
    sol.rhs = rhs;
    Eigen::SparseLU<Eigen::SparseMatrix<double>> solver;
    solver.compute(sol.A);
    sol.solution = solver.solve(rhs);
    const auto [A_modified, rhs_modified] =
        projects::ipdg_stokes::assemble::buildSystemMatrixNoFlow(
            sol.mesh, *(sol.dofh), f, dirichlet_funct, 100,
            lf::quad::make_TriaQR_MidpointRule(), true);
    sol.A_modified = A_modified.makeSparse();
    Eigen::SparseLU<Eigen::SparseMatrix<double>> solver_modified(
        sol.A_modified);
    sol.solution_modified = solver_modified.solve(rhs_modified);
  }

  // Perform post processing on the data
  const auto fe_space_fine =
      std::make_shared<lf::uscalfe::FeSpaceLagrangeO1<double>>(
          solutions.back().mesh);
  projects::ipdg_stokes::post_processing::MeshFunctionVelocity<double, double>
      velocity_exact(fe_space_fine, solutions.back().solution);
  projects::ipdg_stokes::post_processing::MeshFunctionVelocity<double, double>
      velocity_exact_modified(fe_space_fine,
                              solutions.back().solution_modified);
  lf::io::VtkWriter writer(solutions.back().mesh, "result.vtk");
  for (lf::base::size_type lvl = 0; lvl < refinement_level; ++lvl) {
    const auto fe_space_lvl =
        std::make_shared<lf::uscalfe::FeSpaceLagrangeO1<double>>(
            solutions[lvl].mesh);
    projects::ipdg_stokes::post_processing::MeshFunctionVelocity<double, double>
        velocity_lvl(fe_space_lvl, solutions[lvl].solution);
    projects::ipdg_stokes::post_processing::MeshFunctionVelocity<double, double>
        velocity_lvl_modified(fe_space_lvl, solutions[lvl].solution_modified);
    lf::refinement::MeshFunctionTransfer velocity_fine(
        *mesh_hierarchy, velocity_lvl, lvl, mesh_hierarchy->NumLevels() - 1);
    lf::refinement::MeshFunctionTransfer velocity_fine_modified(
        *mesh_hierarchy, velocity_lvl_modified, lvl,
        mesh_hierarchy->NumLevels() - 1);
    writer.WriteCellData(concat("v_", solutions[lvl].mesh->NumEntities(2)),
                         velocity_fine);
    writer.WriteCellData(
        concat("v_modified", solutions[lvl].mesh->NumEntities(2)),
        velocity_fine_modified);
    // We need to implement our own binary mesh function for  multiplication
    const auto qr_provider = [](const lf::mesh::Entity &e) {
      return lf::quad::make_QuadRule(e.RefEl(), 0);
    };
    const auto weight =
        lf::mesh::utils::MeshFunctionGlobal([](const Eigen::Vector2d &x) {
          return x[1] >= 0.9 ? (1 - std::cos(M_PI / 0.1 * (1 - x[1]))) / 2 : 1.;
        });
    const auto diff = velocity_fine - velocity_exact;
    const auto diff_weighted = weight * diff;
    const auto diff_modified = velocity_fine_modified - velocity_exact_modified;
    const auto diff_weighted_modified = weight * diff_modified;
    const double L2 = projects::ipdg_stokes::post_processing::L2norm(
        solutions.back().mesh, diff, qr_provider);
    const double L2w = projects::ipdg_stokes::post_processing::L2norm(
        solutions.back().mesh, diff_weighted, qr_provider);
    const double DG = projects::ipdg_stokes::post_processing::DGnorm(
        solutions.back().mesh, diff,
        lf::mesh::utils::MeshFunctionConstant<Eigen::Matrix2d>(
            Eigen::Matrix2d::Zero()),
        qr_provider);
    const double L2_modified = projects::ipdg_stokes::post_processing::L2norm(
        solutions.back().mesh, diff_modified, qr_provider);
    const double L2w_modified = projects::ipdg_stokes::post_processing::L2norm(
        solutions.back().mesh, diff_weighted_modified, qr_provider);
    const double DG_modified = projects::ipdg_stokes::post_processing::DGnorm(
        solutions.back().mesh, diff_modified,
        lf::mesh::utils::MeshFunctionConstant<Eigen::Matrix2d>(
            Eigen::Matrix2d::Zero()),
        qr_provider);
    std::cout << lvl << ' ' << solutions[lvl].mesh->NumEntities(2) << ' ' << L2
              << ' ' << L2w << ' ' << DG << ' ' << L2_modified << ' '
              << L2w_modified << ' ' << DG_modified << std::endl;
  }

  return 0;
}<|MERGE_RESOLUTION|>--- conflicted
+++ resolved
@@ -3,11 +3,7 @@
  * @brief Produces h-convergence results for the lid driven cavity experiment
  */
 
-<<<<<<< HEAD
 #define _USE_MATH_DEFINES
-
-=======
->>>>>>> 70c38cf7
 #include <build_system_matrix.h>
 #include <lf/assemble/dofhandler.h>
 #include <lf/io/gmsh_reader.h>
@@ -25,10 +21,13 @@
 #include <piecewise_const_element_vector_provider.h>
 #include <solution_to_mesh_data_set.h>
 
-<<<<<<< HEAD
+#include <iomanip>
+#include <iostream>
+#include <numeric>
+#include <sstream>
+#include <string>
+
 #include <cmath>
-=======
->>>>>>> 70c38cf7
 #include <iomanip>
 #include <iostream>
 #include <numeric>
