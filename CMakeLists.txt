cmake_minimum_required( VERSION 3.10)

include("cmake/functions.cmake")

HunterGate(
    URL "https://github.com/cpp-pm/hunter/archive/v0.23.273.tar.gz"
    SHA1 "43ffd06cf0352babdbe28d333adb15379ab59681"
    LOCAL # use cmake/Hunter/config.cmake
)

project(LehrFEMpp VERSION 1.0.0 LANGUAGES CXX)

# Check that this is not an in-source build:
if("${PROJECT_SOURCE_DIR}" STREQUAL "${PROJECT_BINARY_DIR}")
   message(SEND_ERROR "In-source builds are not allowed.")
endif()

# CMake Options
###############################################################################
option(LF_ENABLE_TESTING "Whether the tests should be built as well" ON)
if(LF_ENABLE_TESTING) 
  # Enable testing
  enable_testing()
endif()

option(LF_BUILD_EXAMPLES "Whether the examples, experiments and projects should be built" ON)

<<<<<<< HEAD
option(LF_BUILD_NURBS "Whether the lf.nurbs projects should be built." OFF)

=======
# Group targets in folders in Visual Studio/Xcode
set_property(GLOBAL PROPERTY USE_FOLDERS ON)
>>>>>>> a2f1e761

# Get Dependencies
# (don't forget to update cmake/Config.cmake.in !
###############################################################################
# Get boost
if(LF_BUILD_EXAMPLES)
  hunter_add_package(Boost COMPONENTS program_options)
  find_package(Boost CONFIG REQUIRED program_options)
else()
  hunter_add_package(Boost)
  find_package(Boost)
endif()

# Get Eigen
hunter_add_package(Eigen)
find_package(Eigen3 CONFIG REQUIRED)

# Get SPDLog
hunter_add_package(spdlog)
find_package(spdlog CONFIG REQUIRED)

# Get Google Test (required by test_utils modules!)
hunter_add_package(GTest)
find_package(GTest CONFIG REQUIRED)

# Add cling support
option(LF_ENABLE_CLING "if set to true, we will link with libdl so that cling works" OFF)
if("${LF_ENABLE_CLING}")
  find_library (LIBDL_PATH NAMES dl)
  set(CMAKE_CXX_STANDARD_LIBRARIES "${LIBDL_PATH}")
  if(LIBDL_PATH STREQUAL "LIBDL_PATH-NOTFOUND") 
    message(FATAL_ERROR "LF_ENABLE_CLING=On but cannot find Libdl. Consider setting LIBDL_PATH manually.")
  endif()
endif()

# Settings for installation
###############################################################################
set(LF_VERSION 0.7.3)
set(config_install_dir "lib/cmake/lehrfempp")

# Include Subdirectories
###############################################################################


add_subdirectory(lib)
add_subdirectory(doc/doxygen)
if(LF_BUILD_EXAMPLES)
  # Add custom target which will run all examples
  add_custom_target(examples_run)
  set_target_properties(examples_run PROPERTIES FOLDER "examples")
  
  add_subdirectory(examples)
  add_subdirectory(experiments)
  add_subdirectory(projects)
endif()


# Installation
set(generated_dir "${CMAKE_CURRENT_BINARY_DIR}/generated")
set(version_config "${generated_dir}/lehrfemppConfigVersion.cmake")
set(project_config "${generated_dir}/lehrfemppConfig.cmake")

include(CMakePackageConfigHelpers)

write_basic_package_version_file("${version_config}" VERSION ${LF_VERSION} COMPATIBILITY SameMajorVersion)
configure_package_config_file(
  "cmake/Config.cmake.in"
  "${project_config}"
  INSTALL_DESTINATION "${config_install_dir}"
)

install(
    FILES "${project_config}" "${version_config}"
    DESTINATION "${config_install_dir}"
)

set(LOCAL_GENERATED_INCLUDE_DIRECTORY ${CMAKE_CURRENT_LIST_DIR}/lib)
install(EXPORT LFTargets DESTINATION ${config_install_dir} NAMESPACE LF::)


<|MERGE_RESOLUTION|>--- conflicted
+++ resolved
@@ -25,13 +25,11 @@
 
 option(LF_BUILD_EXAMPLES "Whether the examples, experiments and projects should be built" ON)
 
-<<<<<<< HEAD
 option(LF_BUILD_NURBS "Whether the lf.nurbs projects should be built." OFF)
 
-=======
+
 # Group targets in folders in Visual Studio/Xcode
 set_property(GLOBAL PROPERTY USE_FOLDERS ON)
->>>>>>> a2f1e761
 
 # Get Dependencies
 # (don't forget to update cmake/Config.cmake.in !
